{
    "name": "@libsql/client",
<<<<<<< HEAD
    "version": "0.0.8",
=======
    "version": "0.1.0-pre",
>>>>>>> 087988a2
    "keywords": [
        "libsql",
        "database",
        "sqlite",
        "serverless",
        "vercel",
        "netlify",
        "lambda"
    ],
    "description": "libSQL driver for TypeScript and JavaScript",
    "repository": {
        "type": "git",
        "url": "https://github.com/libsql/libsql-client-ts"
    },
    "authors": [
        "Jan Plhak <jp@chiselstrike.com>",
        "Pekka Enberg <penberg@chiselstrike.com>",
        "Jan Špaček <honza@chiselstrike.com>"
    ],
    "license": "MIT",

    "type": "module",
    "main": "lib-cjs/index.js",
    "types": "lib-esm/index.d.ts",
    "exports": {
        ".": {
            "types": "./lib-esm/index.d.ts",
            "import": "./lib-esm/index.js",
            "require": "./lib-cjs/index.js"
        },
        "./http": {
            "types": "./lib-esm/http.d.ts",
            "import": "./lib-esm/http.js",
            "require": "./lib-cjs/http.js"
        },
        "./hrana": {
            "types": "./lib-esm/hrana.d.ts",
            "import": "./lib-esm/hrana.js",
            "require": "./lib-cjs/hrana.js"
        },
        "./sqlite3": {
            "types": "./lib-esm/sqlite3.d.ts",
            "import": "./lib-esm/sqlite3.js",
            "require": "./lib-cjs/sqlite3.js"
        }
    },
    "typesVersions": {
        "*": {
            "http": ["./lib-esm/http.d.ts"],
            "hrana": ["./lib-esm/hrana.d.ts"],
            "sqlite3": ["./lib-esm/sqlite3.d.ts"]
        }
    },
    "files": [
        "lib-cjs/**",
        "lib-esm/**"
    ],

    "scripts": {
        "prebuild": "rm -rf ./lib-cjs ./lib-esm",
        "build": "npm run build:cjs && npm run build:esm",
        "build:cjs": "tsc -p tsconfig.build-cjs.json",
        "build:esm": "tsc -p tsconfig.build-esm.json",
        "postbuild": "cp package-cjs.json ./lib-cjs/package.json",
        "test": "jest",
        "typecheck": "tsc --noEmit"
    },

    "devDependencies": {
        "@types/better-sqlite3": "^7.6.3",
        "@types/jest": "^29.2.5",
        "@types/node": "^18.15.5",
        "jest": "^29.3.1",
        "ts-jest": "^29.0.5",
        "typescript": "^4.9.4"
    },
    "dependencies": {
        "@libsql/hrana-client": "^0.3.0",
        "better-sqlite3": "^8.0.1",
        "cross-fetch": "^3.1.5",
        "js-base64": "^3.7.5"
    }
}<|MERGE_RESOLUTION|>--- conflicted
+++ resolved
@@ -1,10 +1,6 @@
 {
     "name": "@libsql/client",
-<<<<<<< HEAD
-    "version": "0.0.8",
-=======
     "version": "0.1.0-pre",
->>>>>>> 087988a2
     "keywords": [
         "libsql",
         "database",
